--- conflicted
+++ resolved
@@ -108,11 +108,8 @@
 
 The SGHQ(_n_, _L_) alorithm creates a set of _n_-dimensional points and associated _1_-dimensional weights. These can approximate the integral over a function _f: n -> m_ weighted by a standard multivariate Gaussian , _X ~ N(x; 0, I)_. The _n_ random variables in _X_ are i.i.d. _xi ~(1/2pi)^(1/2) * e^(xi^2 / 2)_. The accuracy level _L_ determines to what order of polynomial _f_ the integration is accurate for. For a given _L_, integration over a polynomial _f_ of up to order _2L-1_ will be exact.  
 
-<<<<<<< HEAD
+
 Any multivariate Gaussian can be expressed in terms of a standard multivariate Gaussian  and an affine transformation (see e.g. \[[1](#reference1)\], eq. (23)). This means that the SGHQ rule can be applied for any (non-degenerate) multivariate Gaussian. This makes it suitable for nonlinear Gaussian filtering tasks - see e.g. \[[1](#reference1)\] or \[[2](#reference1)\] for more in-depth information.
-=======
-The SGHQ(_n_, _L_) alorithm creates a set of _n_-dimensional points and associated _1_-dimensional weights. These can approximate the integral over a function _f: n -> r in R^1_ weighted by a standard Gaussian probability density function, _N(x; 0, 1) = ((1/2pi)^(1/2))*e^(x^2 / 2)_. The accuracy level _L_ determines to what order of polynomial _f_ the integration is accurate for. For a given _L_, integration over a polynomial _f_ of up to order _2L-1_ will be exact.
->>>>>>> 57b7adc3
 
 ## References
 
